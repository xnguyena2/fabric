/*
Copyright IBM Corp. 2017 All Rights Reserved.

SPDX-License-Identifier: Apache-2.0
*/

// Package main is the entrypoint for the orderer binary
// and calls only into the server.Main() function.  No other
// function should be included in this package.
package main

<<<<<<< HEAD
import (
	"fmt"
	"io/ioutil"
	"log"
	"net"
	"net/http"
	_ "net/http/pprof"
	"os"

	genesisconfig "github.com/hyperledger/fabric/common/configtx/tool/localconfig"
	"github.com/hyperledger/fabric/common/configtx/tool/provisional"
	"github.com/hyperledger/fabric/common/flogging"
	"github.com/hyperledger/fabric/core/comm"
        "github.com/hyperledger/fabric/orderer/bftsmart" //JCS: import my package
	"github.com/hyperledger/fabric/orderer/common/bootstrap/file"
	"github.com/hyperledger/fabric/orderer/kafka"
	"github.com/hyperledger/fabric/orderer/localconfig"
	"github.com/hyperledger/fabric/orderer/multichain"
	"github.com/hyperledger/fabric/orderer/sbft"
	"github.com/hyperledger/fabric/orderer/solo"
	cb "github.com/hyperledger/fabric/protos/common"
	ab "github.com/hyperledger/fabric/protos/orderer"
	"github.com/hyperledger/fabric/protos/utils"

	"github.com/Shopify/sarama"
	"github.com/hyperledger/fabric/common/localmsp"
	mspmgmt "github.com/hyperledger/fabric/msp/mgmt"
	logging "github.com/op/go-logging"
)

var logger = logging.MustGetLogger("orderer/main")

func main() {
	conf := config.Load()

	// Set the logging level
	flogging.InitFromSpec(conf.General.LogLevel)
	if conf.Kafka.Verbose {
		sarama.Logger = log.New(os.Stdout, "[sarama] ", log.Lshortfile)
	}

	// Start the profiling service if enabled.
	// The ListenAndServe() call does not return unless an error occurs.
	if conf.General.Profile.Enabled {
		go func() {
			logger.Info("Starting Go pprof profiling service on:", conf.General.Profile.Address)
			logger.Panic("Go pprof service failed:", http.ListenAndServe(conf.General.Profile.Address, nil))
		}()
	}

	lis, err := net.Listen("tcp", fmt.Sprintf("%s:%d", conf.General.ListenAddress, conf.General.ListenPort))
	if err != nil {
		logger.Error("Failed to listen:", err)
		return
	}

	// secure server config
	secureConfig := comm.SecureServerConfig{
		UseTLS:            conf.General.TLS.Enabled,
		RequireClientCert: conf.General.TLS.ClientAuthEnabled,
	}
	// check to see if TLS is enabled
	if secureConfig.UseTLS {
		logger.Info("Starting orderer with TLS enabled")
		// load crypto material from files
		serverCertificate, err := ioutil.ReadFile(conf.General.TLS.Certificate)
		if err != nil {
			logger.Fatalf("Failed to load ServerCertificate file '%s' (%s)",
				conf.General.TLS.Certificate, err)
		}
		serverKey, err := ioutil.ReadFile(conf.General.TLS.PrivateKey)
		if err != nil {
			logger.Fatalf("Failed to load PrivateKey file '%s' (%s)",
				conf.General.TLS.PrivateKey, err)
		}
		var serverRootCAs, clientRootCAs [][]byte
		for _, serverRoot := range conf.General.TLS.RootCAs {
			root, err := ioutil.ReadFile(serverRoot)
			if err != nil {
				logger.Fatalf("Failed to load ServerRootCAs file '%s' (%s)",
					err, serverRoot)
			}
			serverRootCAs = append(serverRootCAs, root)
		}
		if secureConfig.RequireClientCert {
			for _, clientRoot := range conf.General.TLS.ClientRootCAs {
				root, err := ioutil.ReadFile(clientRoot)
				if err != nil {
					logger.Fatalf("Failed to load ClientRootCAs file '%s' (%s)",
						err, clientRoot)
				}
				clientRootCAs = append(clientRootCAs, root)
			}
		}
		secureConfig.ServerKey = serverKey
		secureConfig.ServerCertificate = serverCertificate
		secureConfig.ServerRootCAs = serverRootCAs
		secureConfig.ClientRootCAs = clientRootCAs
	}

	// Create GRPC server - return if an error occurs
	grpcServer, err := comm.NewGRPCServerFromListener(lis, secureConfig)
	if err != nil {
		logger.Error("Failed to return new GRPC server:", err)
		return
	}

	// Load local MSP
	err = mspmgmt.LoadLocalMsp(conf.General.LocalMSPDir, conf.General.BCCSP, conf.General.LocalMSPID)
	if err != nil { // Handle errors reading the config file
		logger.Panic("Failed to initialize local MSP:", err)
	}

	lf, _ := createLedgerFactory(conf)

	// Are we bootstrapping?
	if len(lf.ChainIDs()) == 0 {
		var genesisBlock *cb.Block

		// Select the bootstrapping mechanism
		switch conf.General.GenesisMethod {
		case "provisional":
			genesisBlock = provisional.New(genesisconfig.Load(conf.General.GenesisProfile)).GenesisBlock()
		case "file":
			genesisBlock = file.New(conf.General.GenesisFile).GenesisBlock()
		default:
			logger.Panic("Unknown genesis method:", conf.General.GenesisMethod)
		}

		chainID, err := utils.GetChainIDFromBlock(genesisBlock)
		if err != nil {
			logger.Error("Failed to parse chain ID from genesis block:", err)
			return
		}
		gl, err := lf.GetOrCreate(chainID)
		if err != nil {
			logger.Error("Failed to create the system chain:", err)
			return
		}

		err = gl.Append(genesisBlock)
		if err != nil {
			logger.Error("Could not write genesis block to ledger:", err)
			return
		}
	} else {
		logger.Info("Not bootstrapping because of existing chains")
	}

	consenters := make(map[string]multichain.Consenter)
	consenters["solo"] = solo.New()
	consenters["kafka"] = kafka.New(conf.Kafka.Version, conf.Kafka.Retry, conf.Kafka.TLS)
	consenters["sbft"] = sbft.New(makeSbftConsensusConfig(conf), makeSbftStackConfig(conf))
	consenters["bftsmart"] = bftsmart.New(conf.BFTsmart.ConnectionPoolSize, conf.BFTsmart.SendPort, conf.BFTsmart.RecvPort) //JCS: create my own consenter

	signer := localmsp.NewSigner()

	manager := multichain.NewManagerImpl(lf, consenters, signer)

	server := NewServer(
		manager,
		signer,
	)

	ab.RegisterAtomicBroadcastServer(grpcServer.Server(), server)
	logger.Info("Beginning to serve requests")
	grpcServer.Start()
=======
import "github.com/hyperledger/fabric/orderer/common/server"

func main() {
	server.Main()
>>>>>>> 5a0e40ec
}<|MERGE_RESOLUTION|>--- conflicted
+++ resolved
@@ -9,178 +9,8 @@
 // function should be included in this package.
 package main
 
-<<<<<<< HEAD
-import (
-	"fmt"
-	"io/ioutil"
-	"log"
-	"net"
-	"net/http"
-	_ "net/http/pprof"
-	"os"
-
-	genesisconfig "github.com/hyperledger/fabric/common/configtx/tool/localconfig"
-	"github.com/hyperledger/fabric/common/configtx/tool/provisional"
-	"github.com/hyperledger/fabric/common/flogging"
-	"github.com/hyperledger/fabric/core/comm"
-        "github.com/hyperledger/fabric/orderer/bftsmart" //JCS: import my package
-	"github.com/hyperledger/fabric/orderer/common/bootstrap/file"
-	"github.com/hyperledger/fabric/orderer/kafka"
-	"github.com/hyperledger/fabric/orderer/localconfig"
-	"github.com/hyperledger/fabric/orderer/multichain"
-	"github.com/hyperledger/fabric/orderer/sbft"
-	"github.com/hyperledger/fabric/orderer/solo"
-	cb "github.com/hyperledger/fabric/protos/common"
-	ab "github.com/hyperledger/fabric/protos/orderer"
-	"github.com/hyperledger/fabric/protos/utils"
-
-	"github.com/Shopify/sarama"
-	"github.com/hyperledger/fabric/common/localmsp"
-	mspmgmt "github.com/hyperledger/fabric/msp/mgmt"
-	logging "github.com/op/go-logging"
-)
-
-var logger = logging.MustGetLogger("orderer/main")
-
-func main() {
-	conf := config.Load()
-
-	// Set the logging level
-	flogging.InitFromSpec(conf.General.LogLevel)
-	if conf.Kafka.Verbose {
-		sarama.Logger = log.New(os.Stdout, "[sarama] ", log.Lshortfile)
-	}
-
-	// Start the profiling service if enabled.
-	// The ListenAndServe() call does not return unless an error occurs.
-	if conf.General.Profile.Enabled {
-		go func() {
-			logger.Info("Starting Go pprof profiling service on:", conf.General.Profile.Address)
-			logger.Panic("Go pprof service failed:", http.ListenAndServe(conf.General.Profile.Address, nil))
-		}()
-	}
-
-	lis, err := net.Listen("tcp", fmt.Sprintf("%s:%d", conf.General.ListenAddress, conf.General.ListenPort))
-	if err != nil {
-		logger.Error("Failed to listen:", err)
-		return
-	}
-
-	// secure server config
-	secureConfig := comm.SecureServerConfig{
-		UseTLS:            conf.General.TLS.Enabled,
-		RequireClientCert: conf.General.TLS.ClientAuthEnabled,
-	}
-	// check to see if TLS is enabled
-	if secureConfig.UseTLS {
-		logger.Info("Starting orderer with TLS enabled")
-		// load crypto material from files
-		serverCertificate, err := ioutil.ReadFile(conf.General.TLS.Certificate)
-		if err != nil {
-			logger.Fatalf("Failed to load ServerCertificate file '%s' (%s)",
-				conf.General.TLS.Certificate, err)
-		}
-		serverKey, err := ioutil.ReadFile(conf.General.TLS.PrivateKey)
-		if err != nil {
-			logger.Fatalf("Failed to load PrivateKey file '%s' (%s)",
-				conf.General.TLS.PrivateKey, err)
-		}
-		var serverRootCAs, clientRootCAs [][]byte
-		for _, serverRoot := range conf.General.TLS.RootCAs {
-			root, err := ioutil.ReadFile(serverRoot)
-			if err != nil {
-				logger.Fatalf("Failed to load ServerRootCAs file '%s' (%s)",
-					err, serverRoot)
-			}
-			serverRootCAs = append(serverRootCAs, root)
-		}
-		if secureConfig.RequireClientCert {
-			for _, clientRoot := range conf.General.TLS.ClientRootCAs {
-				root, err := ioutil.ReadFile(clientRoot)
-				if err != nil {
-					logger.Fatalf("Failed to load ClientRootCAs file '%s' (%s)",
-						err, clientRoot)
-				}
-				clientRootCAs = append(clientRootCAs, root)
-			}
-		}
-		secureConfig.ServerKey = serverKey
-		secureConfig.ServerCertificate = serverCertificate
-		secureConfig.ServerRootCAs = serverRootCAs
-		secureConfig.ClientRootCAs = clientRootCAs
-	}
-
-	// Create GRPC server - return if an error occurs
-	grpcServer, err := comm.NewGRPCServerFromListener(lis, secureConfig)
-	if err != nil {
-		logger.Error("Failed to return new GRPC server:", err)
-		return
-	}
-
-	// Load local MSP
-	err = mspmgmt.LoadLocalMsp(conf.General.LocalMSPDir, conf.General.BCCSP, conf.General.LocalMSPID)
-	if err != nil { // Handle errors reading the config file
-		logger.Panic("Failed to initialize local MSP:", err)
-	}
-
-	lf, _ := createLedgerFactory(conf)
-
-	// Are we bootstrapping?
-	if len(lf.ChainIDs()) == 0 {
-		var genesisBlock *cb.Block
-
-		// Select the bootstrapping mechanism
-		switch conf.General.GenesisMethod {
-		case "provisional":
-			genesisBlock = provisional.New(genesisconfig.Load(conf.General.GenesisProfile)).GenesisBlock()
-		case "file":
-			genesisBlock = file.New(conf.General.GenesisFile).GenesisBlock()
-		default:
-			logger.Panic("Unknown genesis method:", conf.General.GenesisMethod)
-		}
-
-		chainID, err := utils.GetChainIDFromBlock(genesisBlock)
-		if err != nil {
-			logger.Error("Failed to parse chain ID from genesis block:", err)
-			return
-		}
-		gl, err := lf.GetOrCreate(chainID)
-		if err != nil {
-			logger.Error("Failed to create the system chain:", err)
-			return
-		}
-
-		err = gl.Append(genesisBlock)
-		if err != nil {
-			logger.Error("Could not write genesis block to ledger:", err)
-			return
-		}
-	} else {
-		logger.Info("Not bootstrapping because of existing chains")
-	}
-
-	consenters := make(map[string]multichain.Consenter)
-	consenters["solo"] = solo.New()
-	consenters["kafka"] = kafka.New(conf.Kafka.Version, conf.Kafka.Retry, conf.Kafka.TLS)
-	consenters["sbft"] = sbft.New(makeSbftConsensusConfig(conf), makeSbftStackConfig(conf))
-	consenters["bftsmart"] = bftsmart.New(conf.BFTsmart.ConnectionPoolSize, conf.BFTsmart.SendPort, conf.BFTsmart.RecvPort) //JCS: create my own consenter
-
-	signer := localmsp.NewSigner()
-
-	manager := multichain.NewManagerImpl(lf, consenters, signer)
-
-	server := NewServer(
-		manager,
-		signer,
-	)
-
-	ab.RegisterAtomicBroadcastServer(grpcServer.Server(), server)
-	logger.Info("Beginning to serve requests")
-	grpcServer.Start()
-=======
 import "github.com/hyperledger/fabric/orderer/common/server"
 
 func main() {
 	server.Main()
->>>>>>> 5a0e40ec
 }