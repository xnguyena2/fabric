--- conflicted
+++ resolved
@@ -70,10 +70,6 @@
 
 func init() {
 	conf = config.Load()
-<<<<<<< HEAD
-	genConf = genesisconfig.Load(genesisconfig.SampleSingleMSPBFTsmartProfile) //JCS: changed to bftmart profile
-=======
->>>>>>> 809b79f0
 
 	// Load local MSP
 	err := mspmgmt.LoadLocalMsp(conf.General.LocalMSPDir, conf.General.BCCSP, conf.General.LocalMSPID)
@@ -81,7 +77,8 @@
 		panic(fmt.Errorf("Failed to initialize local MSP: %s", err))
 	}
 
-	genConf = genesisconfig.Load(conf.General.GenesisProfile)
+	genConf = genesisconfig.Load(genesisconfig.SampleSingleMSPBFTsmartProfile) //JCS: changed to bftmart profile
+	//genConf = genesisconfig.Load(conf.General.GenesisProfile) //JCS: original profile used
 }
 
 func main() {
